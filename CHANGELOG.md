# Release Notes

## v0.8.3 UNRELEASED

### Added

- Make tuning trainer kwargs overwritable (#300)
- Allow adding categories to NaNEncoder (#303)

### Fixed

- Underlying data is copied if modified. Original data is not modified inplace (#263)
- Allow plotting of interpretation on passed figure for NBEATS (#280)
<<<<<<< HEAD
- Fix memory leak for plotting and logging interpretation (#311)
=======
- Correct shape of `predict()` method output for multi-targets (#268)
>>>>>>> b8f2c6e9

### Contributors

- jdb78
- kigawas
- snumumrik

## v0.8.2 Fix for output transformer (12/01/2021)

- Added missing output transformation which was switched off by default (#260)

## v0.8.1 Adding support for lag variables (10/01/2021)

### Added

- Add "Release Notes" section to docs (#237)
- Enable usage of lag variables for any model (#252)

### Changed

- Require PyTorch>=1.7 (#245)

### Fixed

- Fix issue for multi-target forecasting when decoder length varies in single batch (#249)
- Enable longer subsequences for min_prediction_idx that were previously wrongfully excluded (#250)

### Contributors

- jdb78

---

## v0.8.0 Adding multi-target support (03/01/2021)

### Added

- Adding support for multiple targets in the TimeSeriesDataSet (#199) and amended tutorials.
- Temporal fusion transformer and DeepAR with support for multiple tagets (#199)
- Check for non-finite values in TimeSeriesDataSet and better validate scaler argument (#220)
- LSTM and GRU implementations that can handle zero-length sequences (#235)
- Helpers for implementing auto-regressive models (#236)

### Changed

- TimeSeriesDataSet's `y` of the dataloader is a tuple of (target(s), weight) - potentially breaking for model or metrics implementation
  Most implementations will not be affected as hooks in BaseModel and MultiHorizonMetric were modified. (#199)

### Fixed

- Fixed autocorrelation for pytorch 1.7 (#220)
- Ensure reproducibility by replacing python `set()` with `dict.fromkeys()` (mostly TimeSeriesDataSet) (#221)
- Ensures BetaDistributionLoss does not lead to infinite loss if actuals are 0 or 1 (#233)
- Fix for GroupNormalizer if scaling by group (#223)
- Fix for TimeSeriesDataSet when using `min_prediction_idx` (#226)

### Contributors

- jdb78
- JustinNeumann
- reumar
- rustyconover

---

## v0.7.1 Tutorial on how to implement a new architecture (07/12/2020)

### Added

- Tutorial on how to implement a new architecture covering basic and advanced use cases (#188)
- Additional and improved documentation - particularly of implementation details (#188)

### Changed (breaking for new model implementations)

- Moved multiple private methods to public methods (particularly logging) (#188)
- Moved `get_mask` method from BaseModel into utils module (#188)
- Instead of using label to communicate if model is training or validating, using `self.training` attribute (#188)
- Using `sample((n,))` of pytorch distributions instead of deprecated `sample_n(n)` method (#188)

---

## v0.7.0 New API for transforming inputs and outputs with encoders (03/12/2020)

### Added

- Beta distribution loss for probabilistic models such as DeepAR (#160)

### Changed

- BREAKING: Simplifying how to apply transforms (such as logit or log) before and after applying encoder. Some transformations are included by default but a tuple of a forward and reverse transform function can be passed for arbitrary transformations. This requires to use a `transformation` keyword in target normalizers instead of, e.g. `log_scale` (#185)

### Fixed

- Incorrect target position if `len(static_reals) > 0` leading to leakage (#184)
- Fixing predicting completely unseen series (#172)

### Contributors

- jdb78
- JakeForsey

---

## v0.6.1 Bugfixes and DeepAR improvements (24/11/2020)

### Added

- Using GRU cells with DeepAR (#153)

### Fixed

- GPU fix for variable sequence length (#169)
- Fix incorrect syntax for warning when removing series (#167)
- Fix issue when using unknown group ids in validation or test dataset (#172)
- Run non-failing CI on PRs from forks (#166, #156)

### Docs

- Improved model selection guidance and explanations on how TimeSeriesDataSet works (#148)
- Clarify how to use with conda (#168)

### Contributors

- jdb78
- JakeForsey

---

## v0.6.0 Adding DeepAR (10/11/2020)

### Added

- DeepAR by Amazon (#115)
  - First autoregressive model in PyTorch Forecasting
  - Distribution loss: normal, negative binomial and log-normal distributions
  - Currently missing: handling lag variables and tutorial (planned for 0.6.1)
- Improved documentation on TimeSeriesDataSet and how to implement a new network (#145)

### Changed

- Internals of encoders and how they store center and scale (#115)

### Fixed

- Update to PyTorch 1.7 and PyTorch Lightning 1.0.5 which came with breaking changes for CUDA handling and with optimizers (PyTorch Forecasting Ranger version) (#143, #137, #115)

### Contributors

- jdb78
- JakeForesey

---

## v0.5.3 Bug fixes (31/10/2020)

### Fixes

- Fix issue where hyperparameter verbosity controlled only part of output (#118)
- Fix occasional error when `.get_parameters()` from `TimeSeriesDataSet` failed (#117)
- Remove redundant double pass through LSTM for temporal fusion transformer (#125)
- Prevent installation of pytorch-lightning 1.0.4 as it breaks the code (#127)
- Prevent modification of model defaults in-place (#112)

---

## v0.5.2 Fixes to interpretation and more control over hyperparameter verbosity (18/10/2020)

### Added

- Hyperparameter tuning with optuna to tutorial
- Control over verbosity of hyper parameter tuning

### Fixes

- Interpretation error when different batches had different maximum decoder lengths
- Fix some typos (no changes to user API)

---

## v0.5.1 PyTorch Lightning 1.0 compatibility (14/10/2020)

This release has only one purpose: Allow usage of PyTorch Lightning 1.0 - all tests have passed.

---

## v0.5.0 PyTorch Lightning 0.10 compatibility and classification (12/10/2020)

### Added

- Additional checks for `TimeSeriesDataSet` inputs - now flagging if series are lost due to high `min_encoder_length` and ensure parameters are integers
- Enable classification - simply change the target in the `TimeSeriesDataSet` to a non-float variable, use the `CrossEntropy` metric to optimize and output as many classes as you want to predict

### Changed

- Ensured PyTorch Lightning 0.10 compatibility
  - Using `LearningRateMonitor` instead of `LearningRateLogger`
  - Use `EarlyStopping` callback in trainer `callbacks` instead of `early_stopping` argument
  - Update metric system `update()` and `compute()` methods
  - Use `trainer.tuner.lr_find()` instead of `trainer.lr_find()` in tutorials and examples
- Update poetry to 1.1.0

---

## v0.4.1 Various fixes models and data (01/10/2020)

### Fixes

#### Model

- Removed attention to current datapoint in TFT decoder to generalise better over various sequence lengths
- Allow resuming optuna hyperparamter tuning study

#### Data

- Fixed inconsistent naming and calculation of `encoder_length`in TimeSeriesDataSet when added as feature

### Contributors

- jdb78

---

## v0.4.0 Metrics, performance, and subsequence detection (28/09/2020)

### Added

#### Models

- Backcast loss for N-BEATS network for better regularisation
- logging_metrics as explicit arguments to models

#### Metrics

- MASE (Mean absolute scaled error) metric for training and reporting
- Metrics can be composed, e.g. `0.3* metric1 + 0.7 * metric2`
- Aggregation metric that is computed on mean prediction over all samples to reduce mean-bias

#### Data

- Increased speed of parsing data with missing datapoints. About 2s for 1M data points. If `numba` is installed, 0.2s for 1M data points
- Time-synchronize samples in batches: ensure that all samples in each batch have with same time index in decoder

### Breaking changes

- Improved subsequence detection in TimeSeriesDataSet ensures that there exists a subsequence starting and ending on each point in time.
- Fix `min_encoder_length = 0` being ignored and processed as `min_encoder_length = max_encoder_length`

### Contributors

- jdb78
- dehoyosb

---

## v0.3.1 More tests and better docs (13/09/2020)

- More tests driving coverage to ~90%
- Performance tweaks for temporal fusion transformer
- Reformatting with sort
- Improve documentation - particularly expand on hyper parameter tuning

### Fixed

- Fix PoissonLoss quantiles calculation
- Fix N-Beats visualisations

---

## v0.3.0 More testing and interpretation features (02/09/2020)

### Added

- Calculating partial dependency for a variable
- Improved documentation - in particular added FAQ section and improved tutorial
- Data for examples and tutorials can now be downloaded. Cloning the repo is not a requirement anymore
- Added Ranger Optimizer from `pytorch_ranger` package and fixed its warnings (part of preparations for conda package release)
- Use GPU for tests if available as part of preparation for GPU tests in CI

### Changes

- **BREAKING**: Fix typo "add_decoder_length" to "add_encoder_length" in TimeSeriesDataSet

### Bugfixes

- Fixing plotting predictions vs actuals by slicing variables

---

## v0.2.4 Fix edge case in prediction logging (26/08/2020)

### Fixed

Fix bug where predictions were not correctly logged in case of `decoder_length == 1`.

### Added

- Add favicon to docs page

---

## v0.2.3 Make pip installable from master branch (23/08/2020)

Update build system requirements to be parsed correctly when installing with `pip install https://github.com/jdb78/pytorch-forecasting/`

---

## v0.2.2 Improving tests (23/08/2020)

- Add tests for MacOS
- Automatic releases
- Coverage reporting

---

## v0.2.1 Patch release (23/08/2020)

This release improves robustness of the code.

- Fixing bug across code, in particularly

  - Ensuring that code works on GPUs
  - Adding tests for models, dataset and normalisers
  - Test using GitHub Actions (tests on GPU are still missing)

- Extend documentation by improving docstrings and adding two tutorials.
- Improving default arguments for TimeSeriesDataSet to avoid surprises

---

## v0.2.0 Minor release (16/08/2020)

### Added

- Basic tests for data and model (mostly integration tests)
- Automatic target normalization
- Improved visualization and logging of temporal fusion transformer
- Model bugfixes and performance improvements for temporal fusion transformer

### Modified

- Metrics are reduced to calculating loss. Target transformations are done by new target transformer<|MERGE_RESOLUTION|>--- conflicted
+++ resolved
@@ -11,11 +11,8 @@
 
 - Underlying data is copied if modified. Original data is not modified inplace (#263)
 - Allow plotting of interpretation on passed figure for NBEATS (#280)
-<<<<<<< HEAD
 - Fix memory leak for plotting and logging interpretation (#311)
-=======
 - Correct shape of `predict()` method output for multi-targets (#268)
->>>>>>> b8f2c6e9
 
 ### Contributors
 
